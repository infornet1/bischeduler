--- conflicted
+++ resolved
@@ -33,15 +33,9 @@
         Flask: Configured Flask application instance
     """
     app = Flask(__name__,
-<<<<<<< HEAD
-    static_folder='../static',
-    template_folder='../../templates',
-    static_url_path='/bischeduler/static')
-=======
                 static_folder='../static',
                 template_folder='../../templates',
-                static_url_path='/static')
->>>>>>> 5ed8e536
+                static_url_path='/bischeduler/static')
 
     # Load configuration
     app.config.from_object(f'src.core.config.{config_name.title()}Config')
